use std::collections::HashMap;
use std::convert::TryFrom;
use std::panic;

use http::Response;

use matrix_sdk_common::api::r0::sync::sync_events::Response as SyncResponse;
use matrix_sdk_common::events::{
    presence::PresenceEvent, AnyBasicEvent, AnyEphemeralRoomEventStub, AnyRoomEventStub,
    AnyStateEventStub,
};
use matrix_sdk_common::identifiers::RoomId;

pub use matrix_sdk_test_macros::async_test;

/// Embedded event files
#[derive(Debug)]
pub enum EventsFile {
    Alias,
    Aliases,
    Create,
    FullyRead,
    HistoryVisibility,
    JoinRules,
    Member,
    MessageEmote,
    MessageNotice,
    MessageText,
    Name,
    PowerLevels,
    Presence,
    RedactedInvalid,
    RedactedState,
    Redacted,
    Redaction,
    RoomAvatar,
    Tag,
    Topic,
    Typing,
}

/// Easily create events to stream into either a Client or a `Room` for testing.
#[derive(Default)]
pub struct EventBuilder {
    /// The events that determine the state of a `Room`.
    joined_room_events: HashMap<RoomId, Vec<AnyRoomEventStub>>,
    /// The events that determine the state of a `Room`.
    invited_room_events: HashMap<RoomId, Vec<AnyStateEventStub>>,
    /// The events that determine the state of a `Room`.
    left_room_events: HashMap<RoomId, Vec<AnyRoomEventStub>>,
    /// The presence events that determine the presence state of a `RoomMember`.
    presence_events: Vec<PresenceEvent>,
    /// The state events that determine the state of a `Room`.
    state_events: Vec<AnyStateEventStub>,
    /// The ephemeral room events that determine the state of a `Room`.
    ephemeral: Vec<AnyEphemeralRoomEventStub>,
    /// The account data events that determine the state of a `Room`.
    account_data: Vec<AnyBasicEvent>,
}

impl EventBuilder {
    /// Add an event to the room events `Vec`.
    pub fn add_ephemeral<Ev: serde::de::DeserializeOwned>(
        mut self,
        file: EventsFile,
        variant: fn(Ev) -> AnyEphemeralRoomEventStub,
    ) -> Self {
        let val: &str = match file {
            EventsFile::Typing => include_str!("../../test_data/events/typing.json"),
            _ => panic!("unknown ephemeral event file {:?}", file),
        };

        let event = serde_json::from_str::<Ev>(&val).unwrap();
        self.ephemeral.push(variant(event));
        self
    }

    /// Add an event to the room events `Vec`.
    #[allow(clippy::match_single_binding, unused)]
    pub fn add_account<Ev: serde::de::DeserializeOwned>(mut self, file: EventsFile) -> Self {
        let val: &str = match file {
            _ => panic!("unknown account event file {:?}", file),
        };

<<<<<<< HEAD
        let event = serde_json::from_str::<EventJson<Ev>>(&val)
            .unwrap()
            .deserialize()
            .unwrap();
        self.account_data.push(variant(event));
        self
    }

    /// Add an event to the room events `Vec`.
    pub fn add_room_event<Ev: TryFromRaw>(
        mut self,
        file: EventsFile,
        variant: fn(Ev) -> RoomEvent,
    ) -> Self {
        let val = match file {
            EventsFile::Member => include_str!("../../test_data/events/member.json"),
            EventsFile::PowerLevels => include_str!("../../test_data/events/power_levels.json"),
            _ => panic!("unknown room event file {:?}", file),
        };

        let event = serde_json::from_str::<EventJson<Ev>>(&val)
            .unwrap()
            .deserialize()
            .unwrap();
        self.add_joined_event(
            &RoomId::try_from("!SVkFJHzfwvuaIEawgC:localhost").unwrap(),
            variant(event),
        );
=======
        let event = serde_json::from_str::<AnyBasicEvent>(&val).unwrap();
        self.account_data.push(event);
>>>>>>> 62278120
        self
    }

    // /// Add an event to the room events `Vec`.
    // pub fn add_room_event<Ev: serde::de::DeserializeOwned>(
    //     mut self,
    //     file: EventsFile,
    //     variant: fn(Ev) -> AnyRoomEventStub,
    // ) -> Self {
    //     let val = match file {
    //         EventsFile::MessageText => include_str!("../../test_data/events/message_text.json"),
    //         _ => panic!("unknown room event file {:?}", file),
    //     };

    //     let event = serde_json::from_str::<Ev>(&val).unwrap();
    //     self.add_joined_event(
    //         &RoomId::try_from("!SVkFJHzfwvuaIEawgC:localhost").unwrap(),
    //         variant(event),
    //     );
    //     self
    // }

    pub fn add_custom_joined_event<Ev: serde::de::DeserializeOwned>(
        mut self,
        room_id: &RoomId,
        event: serde_json::Value,
        variant: fn(Ev) -> AnyRoomEventStub,
    ) -> Self {
        let event = serde_json::from_value::<Ev>(event).unwrap();
        self.add_joined_event(room_id, variant(event));
        self
    }

    fn add_joined_event(&mut self, room_id: &RoomId, event: AnyRoomEventStub) {
        self.joined_room_events
            .entry(room_id.clone())
            .or_insert_with(Vec::new)
            .push(event);
    }

    pub fn add_custom_invited_event(mut self, room_id: &RoomId, event: serde_json::Value) -> Self {
        let event = serde_json::from_value::<AnyStateEventStub>(event).unwrap();
        self.invited_room_events
            .entry(room_id.clone())
            .or_insert_with(Vec::new)
            .push(event);
        self
    }

    pub fn add_custom_left_event<Ev: serde::de::DeserializeOwned>(
        mut self,
        room_id: &RoomId,
        event: serde_json::Value,
        variant: fn(Ev) -> AnyRoomEventStub,
    ) -> Self {
        let event = serde_json::from_value::<Ev>(event).unwrap();
        self.left_room_events
            .entry(room_id.clone())
            .or_insert_with(Vec::new)
            .push(variant(event));
        self
    }

    /// Add a state event to the state events `Vec`.
    pub fn add_state_event(mut self, file: EventsFile) -> Self {
        let val = match file {
            EventsFile::Alias => include_str!("../../test_data/events/alias.json"),
            EventsFile::Aliases => include_str!("../../test_data/events/aliases.json"),
            EventsFile::Name => include_str!("../../test_data/events/name.json"),
<<<<<<< HEAD
=======
            EventsFile::Member => include_str!("../../test_data/events/member.json"),
            EventsFile::PowerLevels => include_str!("../../test_data/events/power_levels.json"),
>>>>>>> 62278120
            _ => panic!("unknown state event file {:?}", file),
        };

        let event = serde_json::from_str::<AnyStateEventStub>(&val).unwrap();
        self.state_events.push(event);
        self
    }

    /// Add an presence event to the presence events `Vec`.
    pub fn add_presence_event(mut self, file: EventsFile) -> Self {
        let val = match file {
            EventsFile::Presence => include_str!("../../test_data/events/presence.json"),
            _ => panic!("unknown presence event file {:?}", file),
        };

        let event = serde_json::from_str::<PresenceEvent>(&val).unwrap();
        self.presence_events.push(event);
        self
    }

    /// Consumes `ResponseBuilder and returns SyncResponse.
    pub fn build_sync_response(mut self) -> SyncResponse {
        let main_room_id = RoomId::try_from("!SVkFJHzfwvuaIEawgC:localhost").unwrap();

        // TODO generalize this.
        let joined_room = serde_json::json!({
            "summary": {},
            "account_data": {
                "events": self.account_data
            },
            "ephemeral": {
                "events": self.ephemeral
            },
            "state": {
                "events": self.state_events
            },
            "timeline": {
                "events": self.joined_room_events.remove(&main_room_id).unwrap_or_default(),
                "limited": true,
                "prev_batch": "t392-516_47314_0_7_1_1_1_11444_1"
            },
            "unread_notifications": {
                "highlight_count": 0,
                "notification_count": 11
            }
        });

        let mut joined_rooms: HashMap<RoomId, serde_json::Value> = HashMap::new();

        joined_rooms.insert(main_room_id, joined_room);

        for (room_id, events) in self.joined_room_events.drain() {
            let joined_room = serde_json::json!({
                "summary": {},
                "account_data": {
                    "events": [],
                },
                "ephemeral": {
                    "events": [],
                },
                "state": {
                    "events": [],
                },
                "timeline": {
                    "events": events,
                    "limited": true,
                    "prev_batch": "t392-516_47314_0_7_1_1_1_11444_1"
                },
                "unread_notifications": {
                    "highlight_count": 0,
                    "notification_count": 11
                }
            });
            joined_rooms.insert(room_id, joined_room);
        }

        let mut left_rooms: HashMap<RoomId, serde_json::Value> = HashMap::new();

        for (room_id, events) in self.left_room_events.drain() {
            let room = serde_json::json!({
                "state": {
                    "events": [],
                },
                "timeline": {
                    "events": events,
                    "limited": false,
                    "prev_batch": "t392-516_47314_0_7_1_1_1_11444_1"
                },
            });
            left_rooms.insert(room_id, room);
        }

        let mut invited_rooms: HashMap<RoomId, serde_json::Value> = HashMap::new();

        for (room_id, events) in self.invited_room_events.drain() {
            let room = serde_json::json!({
                "invite_state": {
                    "events": events,
                },
            });
            invited_rooms.insert(room_id, room);
        }

        let body = serde_json::json! {
            {
                "device_one_time_keys_count": {},
                "next_batch": "s526_47314_0_7_1_1_1_11444_1",
                "device_lists": {
                    "changed": [],
                    "left": []
                },
                "rooms": {
                    "invite": invited_rooms,
                    "join": joined_rooms,
                    "leave": left_rooms,
                },
                "to_device": {
                    "events": []
                },
                "presence": {
                    "events": []
                }
            }
        };
        let response = Response::builder()
            .body(serde_json::to_vec(&body).unwrap())
            .unwrap();
        SyncResponse::try_from(response).unwrap()
    }
}

/// Embedded sync reponse files
pub enum SyncResponseFile {
    All,
    Default,
    DefaultWithSummary,
    Invite,
    Leave,
}

/// Get specific API responses for testing
pub fn sync_response(kind: SyncResponseFile) -> SyncResponse {
    let data = match kind {
        SyncResponseFile::All => include_bytes!("../../test_data/more_sync.json").to_vec(),
        SyncResponseFile::Default => include_bytes!("../../test_data/sync.json").to_vec(),
        SyncResponseFile::DefaultWithSummary => {
            include_bytes!("../../test_data/sync_with_summary.json").to_vec()
        }
        SyncResponseFile::Invite => include_bytes!("../../test_data/invite_sync.json").to_vec(),
        SyncResponseFile::Leave => include_bytes!("../../test_data/leave_sync.json").to_vec(),
    };

    let response = Response::builder().body(data.to_vec()).unwrap();
    SyncResponse::try_from(response).unwrap()
}<|MERGE_RESOLUTION|>--- conflicted
+++ resolved
@@ -6,12 +6,14 @@
 
 use matrix_sdk_common::api::r0::sync::sync_events::Response as SyncResponse;
 use matrix_sdk_common::events::{
-    presence::PresenceEvent, AnyBasicEvent, AnyEphemeralRoomEventStub, AnyRoomEventStub,
-    AnyStateEventStub,
+    presence::PresenceEvent, AnyBasicEvent, AnyEphemeralRoomEventContent, AnyRoomEventStub,
+    AnyStateEventStub, EphemeralRoomEventStub,
 };
 use matrix_sdk_common::identifiers::RoomId;
 
 pub use matrix_sdk_test_macros::async_test;
+
+type AnyEphemeralRoomEventStub = EphemeralRoomEventStub<AnyEphemeralRoomEventContent>;
 
 /// Embedded event files
 #[derive(Debug)]
@@ -82,39 +84,8 @@
             _ => panic!("unknown account event file {:?}", file),
         };
 
-<<<<<<< HEAD
-        let event = serde_json::from_str::<EventJson<Ev>>(&val)
-            .unwrap()
-            .deserialize()
-            .unwrap();
-        self.account_data.push(variant(event));
-        self
-    }
-
-    /// Add an event to the room events `Vec`.
-    pub fn add_room_event<Ev: TryFromRaw>(
-        mut self,
-        file: EventsFile,
-        variant: fn(Ev) -> RoomEvent,
-    ) -> Self {
-        let val = match file {
-            EventsFile::Member => include_str!("../../test_data/events/member.json"),
-            EventsFile::PowerLevels => include_str!("../../test_data/events/power_levels.json"),
-            _ => panic!("unknown room event file {:?}", file),
-        };
-
-        let event = serde_json::from_str::<EventJson<Ev>>(&val)
-            .unwrap()
-            .deserialize()
-            .unwrap();
-        self.add_joined_event(
-            &RoomId::try_from("!SVkFJHzfwvuaIEawgC:localhost").unwrap(),
-            variant(event),
-        );
-=======
         let event = serde_json::from_str::<AnyBasicEvent>(&val).unwrap();
         self.account_data.push(event);
->>>>>>> 62278120
         self
     }
 
@@ -184,11 +155,8 @@
             EventsFile::Alias => include_str!("../../test_data/events/alias.json"),
             EventsFile::Aliases => include_str!("../../test_data/events/aliases.json"),
             EventsFile::Name => include_str!("../../test_data/events/name.json"),
-<<<<<<< HEAD
-=======
             EventsFile::Member => include_str!("../../test_data/events/member.json"),
             EventsFile::PowerLevels => include_str!("../../test_data/events/power_levels.json"),
->>>>>>> 62278120
             _ => panic!("unknown state event file {:?}", file),
         };
 
