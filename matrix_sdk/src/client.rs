--- conflicted
+++ resolved
@@ -1586,21 +1586,11 @@
     #[instrument(skip(callback))]
     pub async fn sync_with_callback<C>(
         &self,
-<<<<<<< HEAD
-        sync_settings: SyncSettings<'_>,
+        mut sync_settings: SyncSettings<'_>,
         callback: impl Fn(SyncResponse) -> C,
     ) where
         C: Future<Output = LoopCtrl>,
     {
-        let mut sync_settings = sync_settings;
-        let filter = sync_settings.filter.clone();
-=======
-        mut sync_settings: SyncSettings<'_>,
-        callback: impl Fn(sync_events::Response) -> C,
-    ) where
-        C: Future<Output = LoopCtrl>,
-    {
->>>>>>> 7ec5a5ad
         let mut last_sync_time: Option<Instant> = None;
 
         if sync_settings.token.is_none() {
@@ -1685,13 +1675,8 @@
                     .await
                     .expect("No sync token found after initial sync"),
             );
-<<<<<<< HEAD
-            if let Some(f) = filter.as_ref() {
-                sync_settings = sync_settings.filter(f.clone());
-=======
             if let Some(f) = filter {
                 sync_settings = sync_settings.filter(f);
->>>>>>> 7ec5a5ad
             }
         }
     }
